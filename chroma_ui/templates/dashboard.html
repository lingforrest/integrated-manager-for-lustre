--- conflicted
+++ resolved
@@ -1,11 +1,6 @@
       <link href="{{STATIC_URL}}css/js-graph-it.css" rel="stylesheet" type="text/css" />
       <link href="{{STATIC_URL}}css/resource_graph.css" rel="stylesheet" type="text/css" />
-<<<<<<< HEAD
-      {% endblock %}  
-      {% block scripts %}
       <script type="text/javascript" src="{{STATIC_URL}}js/chart_manager.js"></script>
-=======
->>>>>>> 97c0df8e
       <script type="text/javascript" src="{{STATIC_URL}}js/dashboard.js"></script>
       <script type="text/javascript" src="{{STATIC_URL}}js/dashboard_filesystem.js"></script>
       <script type="text/javascript" src="{{STATIC_URL}}js/dashboard_oss.js"></script>
