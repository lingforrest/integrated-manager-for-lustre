--- conflicted
+++ resolved
@@ -1,15 +1,10 @@
-<<<<<<< HEAD
-use crate::{Fqdn, Label};
+use crate::{EndpointName, Fqdn, Label};
 use std::{
     collections::BTreeSet,
     fmt,
     ops::{Deref, DerefMut},
     path::PathBuf,
 };
-=======
-use crate::{EndpointName, Fqdn, Label};
-use std::{collections::BTreeSet, fmt, ops::Deref, path::PathBuf};
->>>>>>> 5c5152eb
 
 #[cfg(feature = "postgres-interop")]
 use bytes::BytesMut;
