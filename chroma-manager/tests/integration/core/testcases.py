--- conflicted
+++ resolved
@@ -367,80 +367,6 @@
         targets = response.json['objects']
 
         for target in targets:
-<<<<<<< HEAD
-            self.assertEqual(expected_host_name, target['active_host_name'])
-
-    def targets_started_on_host(self, filesystem_id, kind, expected_host_name):
-        targets = self.get_targets(filesystem_id, kind)
-
-        for target in targets:
-            if not expected_host_name == target['active_host_name']:
-                return False
-        return True
-
-    def add_hosts(self, addresses):
-        host_create_command_ids = []
-        for host_address in addresses:
-            response = self.chroma_manager.post(
-                '/api/test_host/',
-                body = {'address': host_address}
-            )
-            self.assertEqual(response.successful, True, response.text)
-            # FIXME: check the body of the response to test_host to see
-            # if it actually reported contactability correctly
-
-            response = self.chroma_manager.post(
-                '/api/host/',
-                body = {'address': host_address}
-            )
-            self.assertEqual(response.successful, True, response.text)
-            host_id = response.json['host']['id']
-            host_create_command_ids.append(response.json['command']['id'])
-            self.assertTrue(host_id)
-
-            response = self.chroma_manager.get(
-                '/api/host/%s/' % host_id,
-            )
-            self.assertEqual(response.successful, True, response.text)
-            host = response.json
-            self.assertEqual(host['address'], host_address)
-
-        # Wait for the host setup and device discovery to complete
-        self.wait_for_commands(self.chroma_manager, host_create_command_ids)
-
-        # Verify there are now two hosts in the database.
-        response = self.chroma_manager.get(
-            '/api/host/',
-        )
-        self.assertEqual(response.successful, True, response.text)
-        hosts = response.json['objects']
-        self.assertEqual(len(addresses), len(hosts))
-        self.assertListEqual([h['state'] for h in hosts], ['lnet_up'] * len(hosts))
-
-        return hosts
-
-    def get_usable_volumes(self):
-        response = self.chroma_manager.get(
-            '/api/volume/',
-            params = {'category': 'usable', 'limit': 0}
-        )
-        self.assertEqual(response.successful, True, response.text)
-        return response.json['objects']
-
-    def get_shared_volumes(self):
-        # Volumes suitable for shared storage test
-        # (i.e. they have both a primary and a secondary node)
-        volumes = self.get_usable_volumes()
-
-        ha_volumes = []
-        for v in volumes:
-            has_primary = len([node for node in v['volume_nodes'] if node['primary']]) == 1
-            has_two = len([node for node in v['volume_nodes'] if node['use']]) >= 2
-            if has_primary and has_two:
-                ha_volumes.append(v)
-
-        return ha_volumes
-=======
             target_volume_url = target['volume']
             response = self.chroma_manager.get(target_volume_url)
             self.assertTrue(response.successful, response.text)
@@ -455,9 +381,71 @@
 
         return True
 
+    def add_hosts(self, addresses):
+        host_create_command_ids = []
+        for host_address in addresses:
+            response = self.chroma_manager.post(
+                '/api/test_host/',
+                body = {'address': host_address}
+            )
+            self.assertEqual(response.successful, True, response.text)
+            # FIXME: check the body of the response to test_host to see
+            # if it actually reported contactability correctly
+
+            response = self.chroma_manager.post(
+                '/api/host/',
+                body = {'address': host_address}
+            )
+            self.assertEqual(response.successful, True, response.text)
+            host_id = response.json['host']['id']
+            host_create_command_ids.append(response.json['command']['id'])
+            self.assertTrue(host_id)
+
+            response = self.chroma_manager.get(
+                '/api/host/%s/' % host_id,
+            )
+            self.assertEqual(response.successful, True, response.text)
+            host = response.json
+            self.assertEqual(host['address'], host_address)
+
+        # Wait for the host setup and device discovery to complete
+        self.wait_for_commands(self.chroma_manager, host_create_command_ids)
+
+        # Verify there are now two hosts in the database.
+        response = self.chroma_manager.get(
+            '/api/host/',
+        )
+        self.assertEqual(response.successful, True, response.text)
+        hosts = response.json['objects']
+        self.assertEqual(len(addresses), len(hosts))
+        self.assertListEqual([h['state'] for h in hosts], ['lnet_up'] * len(hosts))
+
+        return hosts
+
+    def get_usable_volumes(self):
+        response = self.chroma_manager.get(
+            '/api/volume/',
+            params = {'category': 'usable', 'limit': 0}
+        )
+        self.assertEqual(response.successful, True, response.text)
+        return response.json['objects']
+
+    def get_shared_volumes(self):
+        # Volumes suitable for shared storage test
+        # (i.e. they have both a primary and a secondary node)
+        volumes = self.get_usable_volumes()
+
+        ha_volumes = []
+        for v in volumes:
+            has_primary = len([node for node in v['volume_nodes'] if node['primary']]) == 1
+            has_two = len([node for node in v['volume_nodes'] if node['use']]) >= 2
+            if has_primary and has_two:
+                ha_volumes.append(v)
+
+        return ha_volumes
+
     def targets_for_volumes_started_on_expected_hosts(self, filesystem_id, volumes_to_expected_hosts):
         return self._check_targets_for_volumes_started_on_expected_hosts(filesystem_id, volumes_to_expected_hosts, assert_true = False)
 
     def verify_targets_for_volumes_started_on_expected_hosts(self, filesystem_id, volumes_to_expected_hosts):
-        return self._check_targets_for_volumes_started_on_expected_hosts(filesystem_id, volumes_to_expected_hosts, assert_true = True)
->>>>>>> 60b5641a
+        return self._check_targets_for_volumes_started_on_expected_hosts(filesystem_id, volumes_to_expected_hosts, assert_true = True)