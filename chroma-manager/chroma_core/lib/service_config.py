--- conflicted
+++ resolved
@@ -10,13 +10,11 @@
 import errno
 import sys
 import os
-<<<<<<< HEAD
 import json
 import tempfile
 
-from chroma_core.lib.util import chroma_settings, CommandLine
-=======
->>>>>>> adc0c60d
+from chroma_core.lib.util import chroma_settings, CommandLine, CommandError
+
 
 log = logging.getLogger('installation')
 log.addHandler(logging.StreamHandler())
@@ -26,64 +24,8 @@
 
 from django.contrib.auth.models import User, Group
 from django.core.management import ManagementUtility
-<<<<<<< HEAD
+
 from chroma_core.services.http_agent.crypto import Crypto
-=======
-
-
-class RsyslogConfig:
-    CONFIG_FILE = "/etc/rsyslog.d/chroma-logging.conf"
-    SENTINEL = "# Added by chroma-manager\n"
-
-    def __init__(self, config_file = None):
-        self.config_file = config_file or self.CONFIG_FILE
-
-    def remove(self):
-        """Remove our config section from the rsyslog config file, or do
-        nothing if our section is not there"""
-        # don't bother with editing if it's a rsyslog.d file
-        if self.config_file == self.CONFIG_FILE:
-            try:
-                os.unlink(self.config_file)
-            except OSError:
-                pass
-            return
-
-        rsyslog_lines = open(self.config_file).readlines()
-        try:
-            config_start = rsyslog_lines.index(self.SENTINEL)
-            rsyslog_lines.remove(self.SENTINEL)
-            config_end = rsyslog_lines.index(self.SENTINEL)
-            rsyslog_lines.remove(self.SENTINEL)
-            rsyslog_lines = rsyslog_lines[:config_start] + rsyslog_lines[config_end:]
-            open(self.config_file, 'w').write("".join(rsyslog_lines))
-        except ValueError:
-            # Missing start or end sentinel, cannot remove, ignore
-            pass
-
-    def add(self, database, server, user, port = None, password = None):
-        #:ompgsql:database-server,database-name,database-userid,database-password
-        config_lines = [
-                    self.SENTINEL,
-                    "$ModLoad imtcp.so\n",
-                    "$InputTCPServerRun 514\n",
-                    "$ModLoad ompgsql\n",
-                    "$template sqltpl,\"INSERT INTO \\\"SystemEvents\\\" (\\\"Message\\\", \\\"Facility\\\", \\\"FromHost\\\", \\\"Priority\\\", \\\"DeviceReportedTime\\\", \\\"ReceivedAt\\\", \\\"InfoUnitID\\\", \\\"SysLogTag\\\") VALUES ('%msg%', %syslogfacility%, '%HOSTNAME%', %syslogpriority%, (SELECT ('%timereported:::date-pgsql%' AT TIME ZONE '%timereported:R,ERE,0,DFLT:([+-][0-9][0-9]:[0-9][0-9])--end:date-rfc3339%') AT TIME ZONE '+00:00'), (SELECT ('%timegenerated:::date-pgsql%' AT TIME ZONE '%timereported:R,ERE,0,DFLT:([+-][0-9][0-9]:[0-9][0-9])--end:date-rfc3339%') AT TIME ZONE '+00:00'), %iut%, '%syslogtag%')\",SQL\n"]
-
-        action_line = "*.*       :ompgsql:%s,%s,%s," % (server, database, user)
-        if password:
-            action_line += "%s" % password
-        action_line += ";sqltpl\n"
-        config_lines.append(action_line)
-        config_lines.append(self.SENTINEL)
-
-        if self.config_file == self.CONFIG_FILE:
-            with open(self.config_file, 'w') as rsyslog:
-                rsyslog.writelines(config_lines)
-        else:
-            with open(self.config_file, 'a') as rsyslog:
-                rsyslog.writelines(config_lines)
->>>>>>> adc0c60d
 
 
 class NTPConfig:
@@ -342,7 +284,7 @@
                 log.error("Failed to initialize postgresql service")
                 log.error("stdout:\n%s" % out)
                 log.error("stderr:\n%s" % err)
-                raise CommandError("service postgresql initdb")
+                raise CommandError("service postgresql initdb", rc, out, err)
             return
         # Only mess with auth if we've freshly initialized the db
         self._config_pgsql_auth(database)
@@ -452,30 +394,13 @@
             # For the moment use the builtin configuration
             # TODO: this is where we would establish DB name and credentials
             databases = settings.DATABASES
-<<<<<<< HEAD
-            self._setup_mysql(databases['default'])
-        else:
-            log.info("MySQL already accessible")
-
-        self._syncdb()
-=======
+
             self._setup_pgsql(databases['default'])
             self._setup_rsyslog(databases['default'])
         else:
             log.info("DB already accessible")
 
-        if not self._db_current():
-            log.info("Creating database tables...")
-            args = ['', 'syncdb', '--noinput', '--migrate']
-            if not self.verbose:
-                args = args + ["--verbosity", "0"]
-            ManagementUtility(args).execute()
-        else:
-            log.info("Database tables already OK")
->>>>>>> adc0c60d
-
-        # Don't (re-)start rsyslog until AFTER the SystemEvents table exists
-        self._start_rsyslog()
+        self._syncdb()
 
         if not self._users_exist():
             if not username:
@@ -553,11 +478,7 @@
         elif not self._users_exist():
             errors.append("No user accounts exist")
 
-<<<<<<< HEAD
-        interesting_services = self.CONTROLLED_SERVICES + ['mysqld', 'rabbitmq-server']
-=======
-        interesting_services = self.CONTROLLED_SERVICES + ['postgresql', 'rsyslog', 'rabbitmq-server']
->>>>>>> adc0c60d
+        interesting_services = self.CONTROLLED_SERVICES + ['postgresql', 'rabbitmq-server']
         service_config = self._service_config(interesting_services)
         for s in interesting_services:
             try:
