--- conflicted
+++ resolved
@@ -10,16 +10,10 @@
 use iml_wire_types::{
     db::{
         AlertStateRecord, AuthGroupRecord, AuthUserGroupRecord, AuthUserRecord, ContentTypeRecord,
-<<<<<<< HEAD
-        DeviceHostRecord, DeviceRecord, FsRecord, Id, LnetConfigurationRecord, ManagedHostRecord,
-        ManagedTargetMountRecord, ManagedTargetRecord, Name, NotDeleted, OstPoolOstsRecord,
-        OstPoolRecord, StratagemConfiguration, VolumeNodeRecord, VolumeRecord,
-=======
-        CorosyncConfigurationRecord, FsRecord, Id, LnetConfigurationRecord, ManagedHostRecord,
-        ManagedTargetMountRecord, ManagedTargetRecord, Name, NotDeleted, OstPoolOstsRecord,
-        OstPoolRecord, PacemakerConfigurationRecord, StratagemConfiguration, VolumeNodeRecord,
-        VolumeRecord,
->>>>>>> 67052c91
+        CorosyncConfigurationRecord, DeviceHostRecord, DeviceRecord, FsRecord, Id,
+        LnetConfigurationRecord, ManagedHostRecord, ManagedTargetMountRecord, ManagedTargetRecord,
+        Name, NotDeleted, OstPoolOstsRecord, OstPoolRecord, PacemakerConfigurationRecord,
+        StratagemConfiguration, VolumeNodeRecord, VolumeRecord,
     },
     warp_drive::{Cache, Record, RecordChange, RecordId},
     Alert, ApiList, EndpointName, Filesystem, FlatQuery, Host, Target, TargetConfParam,
@@ -195,10 +189,6 @@
                 Ok(RecordChange::Update(Record::OstPoolOsts(x)))
             }
         },
-<<<<<<< HEAD
-        DbRecord::StratagemConfiguration(x) => match (msg_type, x) {
-            (MessageType::Delete, x) => Ok(RecordChange::Delete(RecordId::StratagemConfig(x.id()))),
-=======
         DbRecord::CorosyncConfiguration(x) => match (msg_type, x) {
             (MessageType::Delete, x) => Ok(RecordChange::Delete(RecordId::CorosyncConfiguration(
                 x.id(),
@@ -221,17 +211,11 @@
                 Ok(RecordChange::Update(Record::PacemakerConfiguration(x)))
             }
         },
-        DbRecord::ManagedTargetMount(x) => match (msg_type, x) {
-            (MessageType::Delete, x) => {
-                Ok(RecordChange::Delete(RecordId::ManagedTargetMount(x.id())))
-            }
->>>>>>> 67052c91
-            (_, ref x) if x.deleted() => {
-                Ok(RecordChange::Delete(RecordId::StratagemConfig(x.id())))
-            }
+        DbRecord::StratagemConfiguration(x) => match (msg_type, x) {
             (MessageType::Insert, x) | (MessageType::Update, x) => {
                 Ok(RecordChange::Update(Record::StratagemConfig(x)))
             }
+            (MessageType::Delete, x) => Ok(RecordChange::Delete(RecordId::StratagemConfig(x.id()))),
         },
         DbRecord::Volume(x) => match (msg_type, x) {
             (MessageType::Delete, x) => Ok(RecordChange::Delete(RecordId::Volume(x.id()))),
@@ -353,19 +337,16 @@
             "select * from {}",
             AuthUserGroupRecord::table_name()
         )),
-<<<<<<< HEAD
+        client.prepare(&format!(
+            "select * from {} where not_deleted = 't'",
+            CorosyncConfigurationRecord::table_name()
+        )),
+        client.prepare(&format!(
+            "select * from {} where not_deleted = 't'",
+            PacemakerConfigurationRecord::table_name()
+        )),
         client.prepare(&format!("select * from {}", DeviceRecord::table_name())),
         client.prepare(&format!("select * from {}", DeviceHostRecord::table_name())),
-=======
-        client.prepare(&format!(
-            "select * from {} where not_deleted = 't'",
-            CorosyncConfigurationRecord::table_name()
-        )),
-        client.prepare(&format!(
-            "select * from {} where not_deleted = 't'",
-            PacemakerConfigurationRecord::table_name()
-        )),
->>>>>>> 67052c91
     ])
     .await?;
 
@@ -385,28 +366,18 @@
         into_row(client.query_raw(&stmts[9], iter::empty()).await?),
     );
 
-<<<<<<< HEAD
-    let fut3 = future::try_join(
-        into_row(client.query_raw(&stmts[10], iter::empty()).await?),
-        into_row(client.query_raw(&stmts[11], iter::empty()).await?),
-    );
-
-    let (
-        (managed_target_mount, stratagem_configuration, lnet_configuration, volume_node, ost_pool),
-        (ost_pool_osts, content_types, groups, users, user_groups),
-        (devices, device_hosts),
-=======
-    let fut3 = future::try_join3(
+    let fut3 = future::try_join5(
         into_row(client.query_raw(&stmts[10], iter::empty()).await?),
         into_row(client.query_raw(&stmts[11], iter::empty()).await?),
         into_row(client.query_raw(&stmts[12], iter::empty()).await?),
+        into_row(client.query_raw(&stmts[13], iter::empty()).await?),
+        into_row(client.query_raw(&stmts[14], iter::empty()).await?),
     );
 
     let (
         (managed_target_mount, stratagem_configuration, lnet_configuration, volume, volume_node),
         (ost_pool, ost_pool_osts, content_types, groups, users),
-        (user_groups, corosync_configuration, pacemaker_configuration),
->>>>>>> 67052c91
+        (user_groups, corosync_configuration, pacemaker_configuration, devices, device_hosts),
     ) = future::try_join3(fut1, fut2, fut3).await?;
 
     let mut cache = shared_api_cache.lock().await;
@@ -422,13 +393,10 @@
     cache.group = groups;
     cache.user = users;
     cache.user_group = user_groups;
-<<<<<<< HEAD
     cache.device = devices;
     cache.device_host = device_hosts;
-=======
     cache.corosync_configuration = corosync_configuration;
     cache.pacemaker_configuration = pacemaker_configuration;
->>>>>>> 67052c91
 
     tracing::debug!("Populated from db");
 
