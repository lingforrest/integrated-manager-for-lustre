// Copyright (c) 2019 DDN. All rights reserved.
// Use of this source code is governed by a MIT-style
// license that can be found in the LICENSE file.

use crate::{
    agent_error::{NoPluginError, Result},
<<<<<<< HEAD
    daemon_plugins::{action_runner, devices, ostpool, stratagem},
=======
    daemon_plugins::{action_runner, ostpool, postoffice, stratagem},
>>>>>>> ba3fd1aa
};
use futures::{future, Future, FutureExt};
use iml_wire_types::{AgentResult, PluginName};
use std::{collections::HashMap, pin::Pin};
use tracing::info;

pub type OutputValue = serde_json::Value;
pub type Output = Option<OutputValue>;

/// Plugin interface for extensible behavior
/// between the agent and manager.
///
/// Maintains internal state and sends and receives messages.
///
/// Implementors of this trait should add themselves
/// to the `plugin_registry` below.
pub trait DaemonPlugin: std::fmt::Debug {
    /// Returns full listing of information upon session esablishment
    fn start_session(&mut self) -> Pin<Box<dyn Future<Output = Result<Output>> + Send>> {
        future::ok(None).boxed()
    }
    /// Return information needed to maintain a manager-agent session, i.e. what
    /// has changed since the start of the session or since the last update.
    ///
    /// If you need to refer to any data from the start_session call, you can
    /// store it as a property on this DaemonPlugin instance.
    ///
    /// This will never be called concurrently with respect to start_session, or
    /// before start_session.
    fn update_session(&self) -> Pin<Box<dyn Future<Output = Result<Output>> + Send>> {
        future::ok(None).boxed()
    }
    /// Handle a message sent from the manager (may be called concurrently with respect to
    /// start_session and update_session).
    fn on_message(
        &self,
        _body: serde_json::Value,
    ) -> Pin<Box<dyn Future<Output = Result<AgentResult>> + Send>> {
        future::ok(Ok(serde_json::Value::Null)).boxed()
    }
    fn teardown(&mut self) -> Result<()> {
        Ok(())
    }
}

pub type DaemonBox = Box<dyn DaemonPlugin + Send + Sync>;

type Callback = Box<dyn Fn() -> DaemonBox + Send + Sync>;

fn mk_callback<D>(f: fn() -> D) -> Callback
where
    D: DaemonPlugin + Send + Sync + 'static,
{
    Box::new(move || Box::new(f()) as DaemonBox)
}

pub type DaemonPlugins = HashMap<PluginName, Callback>;

/// Returns a `HashMap` of plugins available for usage.
pub fn plugin_registry() -> DaemonPlugins {
    let hm: DaemonPlugins = vec![
        ("action_runner".into(), mk_callback(action_runner::create)),
<<<<<<< HEAD
        ("stratagem".into(), mk_callback(stratagem::create)),
        ("device".into(), mk_callback(devices::create)),
=======
>>>>>>> ba3fd1aa
        ("ostpool".into(), mk_callback(ostpool::create)),
        ("postoffice".into(), mk_callback(postoffice::create)),
        ("stratagem".into(), mk_callback(stratagem::create)),
    ]
    .into_iter()
    .collect();

    info!("Loaded the following DaemonPlugins:");

    for PluginName(key) in hm.keys() {
        info!("{}", key)
    }

    hm
}

/// Get a plugin instance, if it exists
///
/// # Arguments
///
/// * `name` - The plugin to instantiate
/// * `registry` - Plugin registry to use
pub fn get_plugin(name: &PluginName, registry: &DaemonPlugins) -> Result<DaemonBox> {
    match registry.get(name) {
        Some(f) => Ok(f()),
        None => Err(NoPluginError(name.clone()).into()),
    }
}

#[cfg(test)]
pub mod test_plugin {
    use super::{DaemonPlugin, Output};
    use crate::agent_error::Result;
    use futures::{future, Future, TryFutureExt};
    use iml_wire_types::AgentResult;
    use std::{
        pin::Pin,
        sync::atomic::{AtomicUsize, Ordering},
    };

    async fn as_output(x: impl serde::Serialize + Send) -> Result<Output> {
        Ok(Some(serde_json::to_value(x)?))
    }

    #[derive(Debug)]
    pub struct TestDaemonPlugin(pub AtomicUsize);

    impl Default for TestDaemonPlugin {
        fn default() -> Self {
            Self(AtomicUsize::new(0))
        }
    }

    impl DaemonPlugin for TestDaemonPlugin {
        fn start_session(&mut self) -> Pin<Box<dyn Future<Output = Result<Output>> + Send>> {
            Box::pin(future::ok(self.0.fetch_add(1, Ordering::Relaxed)).and_then(as_output))
        }
        fn update_session(&self) -> Pin<Box<dyn Future<Output = Result<Output>> + Send>> {
            Box::pin(future::ok(self.0.fetch_add(1, Ordering::Relaxed)).and_then(as_output))
        }
        fn on_message(
            &self,
            body: serde_json::Value,
        ) -> Pin<Box<dyn Future<Output = Result<AgentResult>> + Send>> {
            Box::pin(future::ok(Ok(body)))
        }
        fn teardown(&mut self) -> Result<()> {
            self.0.store(0, Ordering::Relaxed);

            Ok(())
        }
    }
}

#[cfg(test)]
mod tests {
    use super::{
        get_plugin, mk_callback, test_plugin::TestDaemonPlugin, DaemonPlugin, DaemonPlugins,
    };
    use crate::agent_error::Result;
    use serde_json::json;

    #[tokio::test]
    async fn test_daemon_plugin_start_session() -> Result<()> {
        let mut x = TestDaemonPlugin::default();

        let actual = x.start_session().await?;

        assert_eq!(actual, Some(json!(0)));

        assert_eq!(x.0.get_mut(), &mut 1);

        Ok(())
    }

    #[tokio::test]
    async fn test_daemon_plugin_update_session() -> Result<()> {
        let mut x = TestDaemonPlugin::default();

        x.start_session().await?;
        let actual = x.update_session().await?;

        assert_eq!(actual, Some(json!(1)));

        assert_eq!(x.0.get_mut(), &mut 2);

        Ok(())
    }

    #[tokio::test]
    async fn test_daemon_plugin_teardown_session() -> Result<()> {
        let mut x = TestDaemonPlugin::default();

        x.start_session().await?;
        x.teardown()?;

        assert_eq!(x.0.get_mut(), &mut 0);

        Ok(())
    }

    #[tokio::test]
    async fn test_daemon_plugin_get_from_registry() -> Result<()> {
        let registry: DaemonPlugins = vec![(
            "test_daemon_plugin".into(),
            mk_callback(TestDaemonPlugin::default),
        )]
        .into_iter()
        .collect();

        let mut p1 = get_plugin(&"test_daemon_plugin".into(), &registry)?;

        let actual = p1.start_session().await?;

        assert_eq!(actual, Some(json!(0)));

        let actual = p1.update_session().await?;

        assert_eq!(actual, Some(json!(1)));

        let mut p2 = get_plugin(&"test_daemon_plugin".into(), &registry)?;

        let actual = p2.start_session().await?;

        assert_eq!(actual, Some(json!(0)));

        Ok(())
    }
}<|MERGE_RESOLUTION|>--- conflicted
+++ resolved
@@ -4,11 +4,7 @@
 
 use crate::{
     agent_error::{NoPluginError, Result},
-<<<<<<< HEAD
-    daemon_plugins::{action_runner, devices, ostpool, stratagem},
-=======
-    daemon_plugins::{action_runner, ostpool, postoffice, stratagem},
->>>>>>> ba3fd1aa
+    daemon_plugins::{action_runner, devices, ostpool, postoffice, stratagem},
 };
 use futures::{future, Future, FutureExt};
 use iml_wire_types::{AgentResult, PluginName};
@@ -71,11 +67,7 @@
 pub fn plugin_registry() -> DaemonPlugins {
     let hm: DaemonPlugins = vec![
         ("action_runner".into(), mk_callback(action_runner::create)),
-<<<<<<< HEAD
-        ("stratagem".into(), mk_callback(stratagem::create)),
         ("device".into(), mk_callback(devices::create)),
-=======
->>>>>>> ba3fd1aa
         ("ostpool".into(), mk_callback(ostpool::create)),
         ("postoffice".into(), mk_callback(postoffice::create)),
         ("stratagem".into(), mk_callback(stratagem::create)),
