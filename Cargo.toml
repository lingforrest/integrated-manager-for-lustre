--- conflicted
+++ resolved
@@ -16,15 +16,12 @@
     'iml-services/iml-ostpool',
     'iml-services/iml-service-queue',
     'iml-services/iml-stratagem',
-<<<<<<< HEAD
     'iml-services/iml-devices',
-=======
     'iml-util',
     'iml-warp-drive',
     'iml-wire-types',
     'liblustreapi-types',
     'liblustreapi',
->>>>>>> ba3fd1aa
     'number-formatter',
     'tokio-runtime-shutdown',
     'version-utils',
