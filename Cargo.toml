--- conflicted
+++ resolved
@@ -16,11 +16,8 @@
     'iml-services/iml-ostpool',
     'iml-services/iml-service-queue',
     'iml-services/iml-stratagem',
-<<<<<<< HEAD
     'iml-services/iml-devices',
-=======
     'iml-services/iml-postoffice',
->>>>>>> ab7c3d0c
     'iml-util',
     'iml-warp-drive',
     'iml-wire-types',
