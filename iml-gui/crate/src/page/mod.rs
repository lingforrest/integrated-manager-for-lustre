--- conflicted
+++ resolved
@@ -199,13 +199,8 @@
             | (Route::Users, Self::Users)
             | (Route::Volumes, Self::Volumes(_)) => true,
             (Route::OstPool(route_id), Self::OstPool(ostpool::Model { id }))
-<<<<<<< HEAD
             | (Route::Device(route_id), Self::Device(device::Model { id }))
             | (Route::DeviceHost(route_id), Self::DeviceHost(device_host::Model { id }))
-            | (Route::Server(route_id), Self::Server(server::Model { id }))
-            | (Route::User(route_id), Self::User(user::Model { id }))
-=======
->>>>>>> 67052c91
             | (Route::Volume(route_id), Self::Volume(volume::Model { id })) => route_id == &RouteId::from(id),
             (Route::Server(route_id), Self::Server(x)) => route_id == &RouteId::from(x.server.id),
             (Route::User(route_id), Self::User(x)) => route_id == &RouteId::from(x.user.id),
@@ -248,6 +243,12 @@
             Self::Volumes(x) => {
                 volumes::init(cache, x, &mut orders.proxy(Msg::Volumes));
             }
+            Self::Devices(_) => {
+                devices::init(cache, &mut orders.proxy(Msg::DevicesPage))
+            }
+            Self::DeviceHosts(_) => {
+                device_hosts::init(cache, &mut orders.proxy(Msg::DeviceHostsPage))
+            }
             _ => {}
         };
     }
@@ -257,6 +258,8 @@
 pub enum Msg {
     About(about::Msg),
     Dashboard(dashboard::Msg),
+    DevicesPage(devices::Msg),
+    DeviceHostsPage(device_hosts::Msg),
     Filesystem(filesystem::Msg),
     Filesystems(filesystems::Msg),
     FsDashboard(fs_dashboard::Msg),
@@ -340,16 +343,16 @@
                 login::update(*msg, page, &mut orders.proxy(|x| Msg::Login(Box::new(x))));
             }
         }
-<<<<<<< HEAD
-
-        if let Self::Devices(_) = self {
-            devices::init(cache, &mut orders.proxy(Msg::DevicesPage))
-        }
-
-        if let Self::DeviceHosts(_) = self {
-            device_hosts::init(cache, &mut orders.proxy(Msg::DeviceHostsPage))
-        }
-=======
+        Msg::DevicesPage(msg) => {
+            if let Page::Devices(page) = &mut model.page {
+                devices::update(msg, &model.records, page, &mut orders.proxy(Msg::DevicesPage))
+            }
+        }
+        Msg::DeviceHostsPage(msg) => {
+            if let Page::DeviceHosts(page) = &mut model.page {
+                device_hosts::update(msg, &model.records, page, &mut orders.proxy(Msg::DeviceHostsPage))
+            }
+        }
         Msg::About(_)
         | Msg::Jobstats(_)
         | Msg::OstPool(_)
@@ -359,6 +362,5 @@
         | Msg::Targets(_)
         | Msg::Users(_)
         | Msg::Volume(_) => {}
->>>>>>> 67052c91
     }
 }