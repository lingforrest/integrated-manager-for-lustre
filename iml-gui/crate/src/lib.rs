#![allow(clippy::used_underscore_binding)]
#![allow(clippy::non_ascii_literal)]
#![allow(clippy::enum_glob_use)]

pub mod components;
pub mod key_codes;
pub mod page;

mod auth;
mod breakpoints;
mod ctx_help;
mod environment;
mod event_source;
mod extensions;
mod generated;
mod notification;
mod route;
mod server_date;
mod sleep;
mod status_section;
mod watch_state;

#[cfg(test)]
mod test_utils;

use components::{
    breadcrumbs::BreadCrumbs, command_modal, font_awesome, font_awesome_outline, loading, restrict, stratagem, tree,
    update_activity_health, ActivityHealth,
};
pub(crate) use extensions::*;
use futures::channel::oneshot;
use generated::css_classes::C;
use iml_wire_types::{
    warp_drive::{self, ArcRecord},
    Conf, GroupType, Session,
};
use lazy_static::lazy_static;
use page::{Page, RecordChange};
use route::Route;
use seed::{app::MessageMapper, prelude::*, EventHandler, *};
pub(crate) use server_date::ServerDate;
pub(crate) use sleep::sleep_with_handle;
use std::{cmp, sync::Arc};
pub use watch_state::*;
use web_sys::MessageEvent;
use Visibility::*;

const TITLE_SUFFIX: &str = "IML";
const STATIC_PATH: &str = "static";
const SLIDER_WIDTH_PX: u32 = 5;
const MAX_SIDE_PERCENTAGE: f32 = 35_f32;

/// This depends on where and how https://github.com/whamcloud/Online-Help is deployed.
/// With `nginx` when config is like
/// ```
/// location /help {
///     alias /usr/lib/iml-manager/iml-online-help;
///     index index.html;
/// }
/// ```
/// help url becomes `https://localhost:8443/help/docs/Graphical_User_Interface_9_0.html`
const HELP_PATH: &str = "help";

lazy_static! {
    static ref IS_PRODUCTION: bool = window()
        .get("IS_PRODUCTION")
        .expect("IS_PRODUCTION global variable not set.")
        .as_bool()
        .expect("IS_PRODUCTION global variable is not a boolean.");
}

lazy_static! {
    static ref UI_BASE: Option<String> = ui_base();
}

fn ui_base() -> Option<String> {
    let x = document().base_uri().unwrap().unwrap_or_default();

    let url = web_sys::Url::new(&x).unwrap();

    let base = url.href().replace(&url.origin(), "").replace('/', "");

    match base.as_str() {
        "" => None,
        _ => Some(base),
    }
}

#[derive(Clone, Copy, Eq, PartialEq, Debug)]
pub enum Visibility {
    Visible,
    Hidden,
}

impl Visibility {
    pub fn toggle(&mut self) {
        *self = match self {
            Visible => Hidden,
            Hidden => Visible,
        }
    }
}

struct Loading {
    session: Option<oneshot::Sender<()>>,
    messages: Option<oneshot::Sender<()>>,
    locks: Option<oneshot::Sender<()>>,
    conf: Option<oneshot::Sender<()>>,
}

impl Loading {
    /// Do we have enough data to load the app?
    fn loaded(&self) -> bool {
        self.session
            .as_ref()
            .or_else(|| self.messages.as_ref())
            .or_else(|| self.locks.as_ref())
            .or_else(|| self.conf.as_ref())
            .is_none()
    }
}

// ------ ------
//     Model
// ------ ------

pub struct Model {
    activity_health: ActivityHealth,
    auth: auth::Model,
    breadcrumbs: BreadCrumbs<Route<'static>>,
    breakpoint_size: breakpoints::Size,
    command_modal: command_modal::Model,
    conf: Conf,
    loading: Loading,
    locks: warp_drive::Locks,
    logging_out: bool,
    manage_menu_state: WatchState,
    menu_visibility: Visibility,
    notification: notification::Model,
    page: Page,
    records: warp_drive::ArcCache,
    route: Route<'static>,
    side_width_percentage: f32,
    status_section: status_section::Model,
    track_slider: bool,
    tree: tree::Model,
    server_date: ServerDate,
}

// ------ ------
// Before Mount
// ------ ------

fn before_mount(_: Url) -> BeforeMount {
    BeforeMount::new().mount_point("app").mount_type(MountType::Takeover)
}

// ------ ------
//  After Mount
// ------ ------

fn after_mount(url: Url, orders: &mut impl Orders<Msg, GMsg>) -> AfterMount<Model> {
    event_source::init(orders);

    orders.send_msg(Msg::UpdatePageTitle);

    orders.send_msg(Msg::FetchConf);

    orders.proxy(Msg::Notification).perform_cmd(notification::init());

    orders.proxy(Msg::Auth).send_msg(Box::new(auth::Msg::Fetch));

    let (session_tx, session_rx) = oneshot::channel();
    let (messages_tx, messages_rx) = oneshot::channel();
    let (locks_tx, locks_rx) = oneshot::channel();
    let (conf_tx, conf_rx) = oneshot::channel();

    let fut = async {
        let (r1, r2, r3, r4) = futures::join!(session_rx, messages_rx, locks_rx, conf_rx);

        if let Err(e) = r1.or(r2).or(r3).or(r4) {
            error!(format!("Could not load initial data: {:?}", e));
        }

        Ok(Msg::LoadPage)
    };

    orders.perform_cmd(fut);

    AfterMount::new(Model {
        activity_health: ActivityHealth::default(),
        auth: auth::Model::default(),
        breadcrumbs: BreadCrumbs::default(),
        breakpoint_size: breakpoints::size(),
        command_modal: command_modal::Model::default(),
        conf: Conf::default(),
        loading: Loading {
            session: Some(session_tx),
            messages: Some(messages_tx),
            locks: Some(locks_tx),
            conf: Some(conf_tx),
        },
        locks: im::hashmap!(),
        logging_out: false,
        manage_menu_state: WatchState::default(),
        menu_visibility: Visible,
        notification: notification::Model::default(),
        page: Page::AppLoading,
        records: warp_drive::ArcCache::default(),
        route: url.into(),
        side_width_percentage: 20_f32,
        status_section: status_section::Model::default(),
        track_slider: false,
        tree: tree::Model::default(),
        server_date: ServerDate::default(),
    })
}

// ------ ------
//    Routes
// ------ ------

pub fn routes(url: Url) -> Option<Msg> {
    let pth = url.get_path();

    // Urls which start with `static` are files => treat them as external links.
    if pth.starts_with(&[STATIC_PATH.into()]) || pth.starts_with(&[HELP_PATH.into()]) {
        return None;
    }
    Some(Msg::RouteChanged(url))
}

// ------ ------
//     Sink
// ------ ------

#[allow(clippy::large_enum_variant)]
pub enum GMsg {
    RouteChange(Url),
    AuthProxy(Box<auth::Msg>),
    ServerDate(chrono::DateTime<chrono::offset::FixedOffset>),
    OpenCommandModal(command_modal::Input),
}

fn sink(g_msg: GMsg, model: &mut Model, orders: &mut impl Orders<Msg, GMsg>) {
    match g_msg {
        GMsg::RouteChange(url) => {
            seed::push_route(url.clone());
            orders.send_msg(Msg::RouteChanged(url));
        }
        GMsg::AuthProxy(msg) => {
            orders.proxy(Msg::Auth).send_msg(msg);
        }
        GMsg::ServerDate(d) => model.server_date.set(d),
        GMsg::OpenCommandModal(x) => {
            orders
                .proxy(Msg::CommandModal)
                .send_msg(command_modal::Msg::FireCommands(x));
        }
    }
}

// ------ ------
//    Update
// ------ ------

#[allow(clippy::large_enum_variant)]
#[derive(Clone, Debug)]
pub enum Msg {
    Auth(Box<auth::Msg>),
    CommandModal(command_modal::Msg),
    EventSourceConnect(JsValue),
    EventSourceError(JsValue),
    EventSourceMessage(MessageEvent),
    FetchConf,
    FetchedConf(fetch::ResponseDataResult<Conf>),
    GetSession,
    GotSession(fetch::ResponseDataResult<Session>),
    HideMenu,
    LoadPage,
    Locks(warp_drive::Locks),
    LoggedOut(fetch::FetchObject<()>),
    Logout,
    ManageMenuState,
    Notification(notification::Msg),
    RecordChange(Box<warp_drive::RecordChange>),
    Records(Box<warp_drive::Cache>),
    RemoveRecord(warp_drive::RecordId),
    RouteChanged(Url),
    StatusSection(status_section::Msg),
    SliderX(i32, f64),
    StartSliderTracking,
    StopSliderTracking,
    ToggleMenu,
    Tree(tree::Msg),
<<<<<<< HEAD
    DevicesPage(page::devices::Msg),
    DeviceHostsPage(page::device_hosts::Msg),
=======
    Page(page::Msg),
>>>>>>> 67052c91
    UpdatePageTitle,
    WindowClick,
    WindowResize,
}

pub fn update(msg: Msg, model: &mut Model, orders: &mut impl Orders<Msg, GMsg>) {
    match msg {
        Msg::RouteChanged(url) => {
            model.route = Route::from(url);

            orders.send_msg(Msg::UpdatePageTitle);

            if model.route == Route::Login {
                orders.send_msg(Msg::Logout);
            }

            if model.route == Route::Dashboard {
                model.breadcrumbs.clear();
            }

            model.breadcrumbs.push(model.route.clone());

            orders.send_msg(Msg::LoadPage);
        }
        Msg::UpdatePageTitle => {
            let title = format!("{} - {}", model.route.to_string(), TITLE_SUFFIX);

            document().set_title(&title);
        }
        Msg::EventSourceConnect(_) => {
            log("EventSource connected.");
        }
        Msg::FetchConf => {
            let fut = fetch::Request::api_call("conf").fetch_json_data(Msg::FetchedConf);

            orders.perform_cmd(fut);
        }
        Msg::FetchedConf(r) => {
            match r {
                Ok(c) => {
                    model.conf = c;

                    if let Some(tx) = model.loading.conf.take() {
                        let _ = tx.send(());
                    }
                }
                Err(e) => {
                    error!("Unable to fetch conf", e);
                }
            };
        }
        Msg::LoadPage => {
            if model.loading.loaded() && !model.page.is_active(&model.route) {
                model.page = (&model.records, &model.route).into();
                model.page.init(&model.records, &mut orders.proxy(Msg::Page));
            } else {
                orders.skip();
            }
        }
        Msg::EventSourceMessage(msg) => {
            let txt = msg.data().as_string().unwrap();

            let msg: warp_drive::Message = serde_json::from_str(&txt).unwrap();

            let msg = match msg {
                warp_drive::Message::Locks(locks) => {
                    if let Some(locks) = model.loading.locks.take() {
                        let _ = locks.send(());
                    }

                    Msg::Locks(locks)
                }
                warp_drive::Message::Records(records) => {
                    if let Some(messages) = model.loading.messages.take() {
                        let _ = messages.send(());
                    }

                    Msg::Records(Box::new(records))
                }
                warp_drive::Message::RecordChange(record_change) => Msg::RecordChange(Box::new(record_change)),
            };

            orders.send_msg(msg);
        }
        Msg::EventSourceError(_) => {
            log("EventSource error.");
        }
        Msg::GetSession => {
            orders
                .skip()
                .perform_cmd(auth::fetch_session().fetch_json_data(Msg::GotSession));
        }
        Msg::GotSession(data_result) => match data_result {
            Ok(resp) => {
                orders.send_g_msg(GMsg::AuthProxy(Box::new(auth::Msg::SetSession(resp))));

                model.logging_out = false;
            }
            Err(fail_reason) => {
                error!("Error fetching login session {:?}", fail_reason.message());

                orders.skip();
            }
        },
        Msg::Records(records) => {
            model.records = (&*records).into();

            model.page.set_records(&model.records, &mut orders.proxy(Msg::Page));

            let old = model.activity_health;
            model.activity_health = update_activity_health(&model.records.active_alert);

            orders
                .proxy(Msg::Notification)
                .send_msg(notification::generate(None, &old, &model.activity_health));

            orders
                .proxy(Msg::Page)
                .proxy(page::Msg::Servers)
                .send_msg(page::servers::Msg::SetHosts(
                    model.records.host.values().cloned().collect(),
                    model.records.lnet_configuration.clone(),
                    model.records.pacemaker_configuration.clone(),
                    model.records.corosync_configuration.clone(),
                ));

            orders
                .proxy(Msg::Page)
                .proxy(page::Msg::Filesystems)
                .send_msg(page::filesystems::Msg::SetFilesystems(
                    model.records.filesystem.values().cloned().collect(),
                ));

            orders
                .proxy(Msg::Page)
                .proxy(page::Msg::Filesystem)
                .send_msg(page::filesystem::Msg::SetTargets(
                    model.records.target.values().cloned().collect(),
                ));

            orders
                .proxy(Msg::Page)
                .proxy(page::Msg::Filesystem)
                .proxy(page::filesystem::Msg::Stratagem)
                .send_msg(stratagem::Msg::CheckStratagem)
                .send_msg(stratagem::Msg::SetStratagemConfig(
                    model.records.stratagem_config.values().cloned().collect(),
                ));

            orders
                .proxy(Msg::Page)
                .proxy(page::Msg::Mgts)
                .send_msg(page::mgts::Msg::SetTargets(
                    model.records.target.values().cloned().collect(),
                ));

            orders.proxy(Msg::Tree).send_msg(tree::Msg::Reset);
        }
        Msg::RecordChange(record_change) => {
            handle_record_change(*record_change, model, orders);
        }
        Msg::RemoveRecord(id) => {
            model.records.remove_record(id);

            model
                .page
                .remove_record(id, &model.records, &mut orders.proxy(Msg::Page));

            match id {
                warp_drive::RecordId::Host(_) => {
                    orders
                        .proxy(Msg::Page)
                        .proxy(page::Msg::Servers)
                        .send_msg(page::servers::Msg::SetHosts(
                            model.records.host.values().cloned().collect(),
                            model.records.lnet_configuration.clone(),
                            model.records.pacemaker_configuration.clone(),
                            model.records.corosync_configuration.clone(),
                        ));

                    orders
                        .proxy(Msg::Page)
                        .proxy(page::Msg::Filesystem)
                        .proxy(page::filesystem::Msg::Stratagem)
                        .send_msg(stratagem::Msg::CheckStratagem);
                }
                warp_drive::RecordId::Filesystem(x) => {
                    orders
                        .proxy(Msg::Page)
                        .proxy(page::Msg::Filesystems)
                        .send_msg(page::filesystems::Msg::RemoveFilesystem(x));
                }
                warp_drive::RecordId::Target(x) => {
                    orders
                        .proxy(Msg::Page)
                        .proxy(page::Msg::Filesystem)
                        .send_msg(page::filesystem::Msg::RemoveTarget(x));

                    orders
                        .proxy(Msg::Page)
                        .proxy(page::Msg::Mgts)
                        .send_msg(page::mgts::Msg::RemoveTarget(x));

                    orders
                        .proxy(Msg::Page)
                        .proxy(page::Msg::Filesystem)
                        .proxy(page::filesystem::Msg::Stratagem)
                        .send_msg(stratagem::Msg::CheckStratagem);
                }
                _ => {}
            }
        }
        Msg::Locks(locks) => {
            model.locks = locks;
        }
        Msg::ToggleMenu => model.menu_visibility.toggle(),
        Msg::ManageMenuState => {
            model.manage_menu_state.update();
        }
        Msg::HideMenu => {
            model.menu_visibility = Hidden;
        }
<<<<<<< HEAD
        Msg::ServersPage(msg) => {
            if let Page::Servers(page) = &mut model.page {
                page::servers::update(msg, &model.records, page, &mut orders.proxy(Msg::ServersPage))
            }
        }
        Msg::FilesystemPage(msg) => {
            if let Page::Filesystem(page) = &mut model.page {
                page::filesystem::update(msg, &model.records, page, &mut orders.proxy(Msg::FilesystemPage))
            }
        }
        Msg::FilesystemsPage(msg) => {
            if let Page::Filesystems(page) = &mut model.page {
                page::filesystems::update(msg, &model.records, page, &mut orders.proxy(Msg::FilesystemsPage))
            }
        }
        Msg::MgtsPage(msg) => {
            if let Page::Mgts(page) = &mut model.page {
                page::mgts::update(msg, &model.records, page, &mut orders.proxy(Msg::MgtsPage))
            }
        }
        Msg::DevicesPage(msg) => {
            if let Page::Devices(page) = &mut model.page {
                page::devices::update(msg, &model.records, page, &mut orders.proxy(Msg::DevicesPage))
            }
        }
        Msg::DeviceHostsPage(msg) => {
            if let Page::DeviceHosts(page) = &mut model.page {
                page::device_hosts::update(msg, &model.records, page, &mut orders.proxy(Msg::DeviceHostsPage))
            }
        }
        Msg::TargetPage(msg) => {
            if let Page::Target(page) = &mut model.page {
                page::target::update(msg, &model.records, page, &mut orders.proxy(Msg::TargetPage))
            }
        }
        Msg::DashboardPage(msg) => {
            if let Page::Dashboard(page) = &mut model.page {
                page::dashboard::update(msg, page, &mut orders.proxy(Msg::DashboardPage))
            }
        }
        Msg::FsDashboardPage(msg) => {
            if let Page::FsDashboard(page) = &mut model.page {
                page::fs_dashboard::update(msg, page, &mut orders.proxy(Msg::FsDashboardPage))
            }
        }
=======

>>>>>>> 67052c91
        Msg::StartSliderTracking => {
            model.track_slider = true;
        }
        Msg::StopSliderTracking => {
            model.track_slider = false;
        }
        Msg::SliderX(x_position, page_width) => {
            let overlay_width_px = page_width as u32 - SLIDER_WIDTH_PX;

            let x_position = cmp::max(0, x_position) as u32;

            let side_width_percentage: f32 = (x_position as f32 / overlay_width_px as f32) * 100_f32;

            model.side_width_percentage = if MAX_SIDE_PERCENTAGE <= side_width_percentage {
                MAX_SIDE_PERCENTAGE
            } else {
                side_width_percentage
            };
        }
        Msg::StatusSection(msg) => {
            status_section::update(
                msg,
                &model.records,
                &mut model.status_section,
                &mut orders.proxy(Msg::StatusSection),
            );
        }
        Msg::Logout => {
            model.logging_out = true;

            orders.proxy(Msg::Auth).send_msg(Box::new(auth::Msg::Stop));

            orders.perform_cmd(
                auth::fetch_session()
                    .method(fetch::Method::Delete)
                    .fetch(Msg::LoggedOut),
            );
        }
        Msg::LoggedOut(_) => {
            orders.send_msg(Msg::GetSession);
        }
        Msg::WindowClick => {
            if model.manage_menu_state.should_update() {
                model.manage_menu_state.update();
            }
        }
        Msg::WindowResize => {
            model.breakpoint_size = breakpoints::size();

            if model.menu_visibility == Visibility::Visible {
                orders.skip();
            }
        }
        Msg::Notification(nu) => {
            notification::update(nu, &mut model.notification, &mut orders.proxy(Msg::Notification));
        }
        Msg::Tree(msg) => {
            tree::update(&model.records, msg, &mut model.tree, &mut orders.proxy(Msg::Tree));
        }

        Msg::Auth(msg) => {
            if let (Some(_), Some(session)) = (model.auth.get_session(), model.loading.session.take()) {
                let _ = session.send(());
            }

            auth::update(*msg, &mut model.auth, &mut orders.proxy(|x| Msg::Auth(Box::new(x))));
        }
        Msg::Page(msg) => {
            page::update(msg, &mut model.page, &model.records, &mut orders.proxy(Msg::Page));
        }
        Msg::CommandModal(msg) => {
            command_modal::update(msg, &mut model.command_modal, &mut orders.proxy(Msg::CommandModal));
        }
    }
}

fn handle_record_change(
    record_change: warp_drive::RecordChange,
    model: &mut Model,
    orders: &mut impl Orders<Msg, GMsg>,
) {
    match record_change {
        warp_drive::RecordChange::Update(record) => {
            let record = ArcRecord::from(record);

            model
                .page
                .update_record(record.clone(), &model.records, &mut orders.proxy(Msg::Page));

            match record {
                ArcRecord::ActiveAlert(x) => {
                    let msg = x.message.clone();

<<<<<<< HEAD
                model.activity_health = update_activity_health(&model.records.active_alert);
                orders.proxy(Msg::Notification).send_msg(notification::generate(
                    Some(msg),
                    &old,
                    &model.activity_health,
                ));
            }
            warp_drive::Record::ContentType(x) => {
                model.records.content_type.insert(x.id, Arc::new(x));
            }
            warp_drive::Record::Device(x) => {
                let d = Arc::new(x);
                model.records.device.insert(d.record_id, d.clone());

                orders
                    .proxy(Msg::DevicesPage)
                    .send_msg(page::devices::Msg::UpdateDevice(d));
            }
            warp_drive::Record::DeviceHost(x) => {
                model.records.device_host.insert(x.id, Arc::new(x));
            }
            warp_drive::Record::Filesystem(x) => {
                let id = x.id;
                let fs = Arc::new(x);
=======
                    model.records.active_alert.insert(x.id, x);

                    let old = model.activity_health;

                    model.activity_health = update_activity_health(&model.records.active_alert);
                    orders.proxy(Msg::Notification).send_msg(notification::generate(
                        Some(msg),
                        &old,
                        &model.activity_health,
                    ));
                }
                ArcRecord::Filesystem(x) => {
                    let id = x.id;

                    if model.records.filesystem.insert(id, Arc::clone(&x)).is_none() {
                        orders
                            .proxy(Msg::Tree)
                            .send_msg(tree::Msg::Add(warp_drive::RecordId::Filesystem(id)));
                    }
>>>>>>> 67052c91

                    orders
                        .proxy(Msg::Page)
                        .proxy(page::Msg::Filesystems)
                        .send_msg(page::filesystems::Msg::AddFilesystem(x));
                }
                ArcRecord::ContentType(x) => {
                    model.records.content_type.insert(x.id, x);
                }
                ArcRecord::Group(x) => {
                    model.records.group.insert(x.id, x);
                }
                ArcRecord::Host(x) => {
                    let id = x.id;
                    if model.records.host.insert(x.id, x).is_none() {
                        orders
                            .proxy(Msg::Tree)
                            .send_msg(tree::Msg::Add(warp_drive::RecordId::Host(id)));
                    };

<<<<<<< HEAD
                orders
                    .proxy(Msg::FilesystemsPage)
                    .send_msg(page::filesystems::Msg::AddFilesystem(fs));
            }
            warp_drive::Record::Group(x) => {
                model.records.group.insert(x.id, Arc::new(x));
            }
            warp_drive::Record::Host(x) => {
                let id = x.id;
                if model.records.host.insert(x.id, Arc::new(x)).is_none() {
=======
>>>>>>> 67052c91
                    orders
                        .proxy(Msg::Page)
                        .proxy(page::Msg::Servers)
                        .send_msg(page::servers::Msg::SetHosts(
                            model.records.host.values().cloned().collect(),
                            model.records.lnet_configuration.clone(),
                            model.records.pacemaker_configuration.clone(),
                            model.records.corosync_configuration.clone(),
                        ));

                    orders
                        .proxy(Msg::Page)
                        .proxy(page::Msg::Filesystem)
                        .proxy(page::filesystem::Msg::Stratagem)
                        .send_msg(stratagem::Msg::CheckStratagem);
                }
                ArcRecord::ManagedTargetMount(x) => {
                    model.records.managed_target_mount.insert(x.id, x);
                }
                ArcRecord::OstPool(x) => {
                    model.records.ost_pool.insert(x.id, x);
                }
                ArcRecord::OstPoolOsts(x) => {
                    let id = x.id;
                    if model.records.ost_pool_osts.insert(x.id, x).is_none() {
                        orders
                            .proxy(Msg::Tree)
                            .send_msg(tree::Msg::Add(warp_drive::RecordId::OstPoolOsts(id)));
                    };
                }
                ArcRecord::StratagemConfig(x) => {
                    model.records.stratagem_config.insert(x.id, Arc::clone(&x));

                    orders
                        .proxy(Msg::Page)
                        .proxy(page::Msg::Filesystem)
                        .proxy(page::filesystem::Msg::Stratagem)
                        .send_msg(stratagem::Msg::CheckStratagem);

                    orders
                        .proxy(Msg::Page)
                        .proxy(page::Msg::Filesystem)
                        .proxy(page::filesystem::Msg::Stratagem)
                        .send_msg(stratagem::Msg::UpdateStratagemConfig(x));
                }
                ArcRecord::Target(x) => {
                    let id = x.id;

                    if model.records.target.insert(x.id, Arc::clone(&x)).is_none() {
                        orders
                            .proxy(Msg::Tree)
                            .send_msg(tree::Msg::Add(warp_drive::RecordId::Target(id)));
                    };

                    orders
                        .proxy(Msg::Page)
                        .proxy(page::Msg::Filesystem)
                        .send_msg(page::filesystem::Msg::AddTarget(Arc::clone(&x)));

                    orders
                        .proxy(Msg::Page)
                        .proxy(page::Msg::Target)
                        .send_msg(page::target::Msg::UpdateTarget(Arc::clone(&x)));

                    orders
                        .proxy(Msg::Page)
                        .proxy(page::Msg::Filesystem)
                        .proxy(page::filesystem::Msg::Stratagem)
                        .send_msg(stratagem::Msg::CheckStratagem);

                    orders
                        .proxy(Msg::Page)
                        .proxy(page::Msg::Mgts)
                        .send_msg(page::mgts::Msg::AddTarget(x));
                }
                ArcRecord::User(x) => {
                    model.records.user.insert(x.id, Arc::clone(&x));

                    orders
                        .proxy(Msg::Page)
                        .proxy(page::Msg::User)
                        .send_msg(page::user::Msg::SetUser(x));
                }
                ArcRecord::UserGroup(x) => {
                    model.records.user_group.insert(x.id, x);
                }
                ArcRecord::Volume(x) => {
                    model.records.volume.insert(x.id, x);
                }
                ArcRecord::VolumeNode(x) => {
                    let id = x.id;
                    if model.records.volume_node.insert(x.id, x).is_none() {
                        orders
                            .proxy(Msg::Tree)
                            .send_msg(tree::Msg::Add(warp_drive::RecordId::VolumeNode(id)));
                    };
                }
                ArcRecord::LnetConfiguration(x) => {
                    model.records.lnet_configuration.insert(x.id, x);
                }
                ArcRecord::CorosyncConfiguration(x) => {
                    model.records.corosync_configuration.insert(x.id, x);
                }
                ArcRecord::PacemakerConfiguration(x) => {
                    model.records.pacemaker_configuration.insert(x.id, x);
                }
            }
        }
        warp_drive::RecordChange::Delete(record_id) => {
            match record_id {
                warp_drive::RecordId::Filesystem(_)
                | warp_drive::RecordId::VolumeNode(_)
                | warp_drive::RecordId::Host(_)
                | warp_drive::RecordId::OstPoolOsts(_)
                | warp_drive::RecordId::Target(_) => {
                    orders.proxy(Msg::Tree).send_msg(tree::Msg::Remove(record_id));
                }
<<<<<<< HEAD
                warp_drive::RecordId::Device(_) => {
                    orders
                        .proxy(Msg::DevicesPage)
                        .send_msg(page::devices::Msg::Remove(record_id));
=======
                warp_drive::RecordId::StratagemConfig(_) => {
                    orders
                        .proxy(Msg::Page)
                        .proxy(page::Msg::Filesystem)
                        .proxy(page::filesystem::Msg::Stratagem)
                        .send_msg(stratagem::Msg::DeleteStratagemConfig);
>>>>>>> 67052c91
                }
                _ => {}
            };

            orders.send_msg(Msg::RemoveRecord(record_id));
        }
    }
}

// ------ ------
//     View
// ------ ------

pub fn main_panels(model: &Model, children: impl View<page::Msg>) -> impl View<Msg> {
    div![
        class![
            C.fade_in,
            C.min_h_screen,
            C.flex,
            C.flex_col,
            C.select_none => model.track_slider
        ],
        // slider overlay
        if model.track_slider {
            div![
                class![C.w_full, C.h_full, C.fixed, C.top_0, C.cursor_ew_resize,],
                style! { St::ZIndex => 9999 },
                mouse_ev(Ev::MouseMove, |ev| {
                    let target = ev.target().unwrap();
                    let el = seed::to_html_el(&target);

                    let rect = el.get_bounding_client_rect();

                    Msg::SliderX(ev.client_x(), rect.width())
                }),
            ]
        } else {
            empty![]
        },
        page::partial::header::view(model).els(),
        // panel container
        div![
            class![C.flex, C.flex_wrap, C.flex_col, C.lg__flex_row, C.flex_grow],
            // side panel
            restrict::view(
                model.auth.get_session(),
                GroupType::FilesystemAdministrators,
                div![
                    class![
                        C.flex_grow_0,
                        C.flex_shrink_0,
                        C.overflow_x_hidden,
                        C.overflow_y_auto,
                        C.whitespace_no_wrap,
                        C.bg_blue_1000,
                        C.border_r_2,
                        C.border_gray_800,
                        C.lg__h_main_content,
                    ],
                    style! { St::FlexBasis => percent(model.side_width_percentage) },
                    tree::view(&model.records, &model.tree).map_msg(Msg::Tree)
                ]
            ),
            // slider panel
            restrict::view(
                model.auth.get_session(),
                GroupType::FilesystemAdministrators,
                div![
                    class![
                        C.bg_gray_600,
                        C.bg_green_400 => model.track_slider,
                        C.cursor_ew_resize,
                        C.flex_grow_0,
                        C.flex_shrink_0,
                        C.hidden
                        C.hover__bg_green_400,
                        C.lg__block,
                        C.lg__h_main_content,
                        C.relative,
                    ],
                    simple_ev(Ev::MouseDown, Msg::StartSliderTracking),
                    style! {
                        St::FlexBasis => px(SLIDER_WIDTH_PX),
                    },
                    div![
                        class![C.absolute, C.rounded],
                        style! {
                            St::BackgroundColor => "inherit",
                            St::Height => px(64),
                            St::Width => px(18),
                            St::Top => "calc(50% - 32px)",
                            St::Left => px(-7.5),
                        }
                    ]
                ]
            ),
            // main panel
            div![
                class![
                    C.flex,
                    C.flex_col,
                    C.flex_grow,
                    C.flex_shrink_0,
                    C.bg_gray_300,
                    C.lg__w_0,
                    C.lg__h_main_content,
                ],
                // main content
                div![
                    class![C.flex_grow, C.overflow_x_auto, C.overflow_y_auto, C.p_6],
                    children.els().map_msg(Msg::Page)
                ],
                page::partial::footer::view().els(),
            ],
            // Side buttons panel
            status_section::view(
                &model.status_section,
                &model.route,
                &model.records,
                &model.activity_health,
                model.auth.get_session(),
                &model.locks,
                &model.server_date
            )
            .els()
            .map_msg(Msg::StatusSection)
        ],
    ]
}

fn view(model: &Model) -> Vec<Node<Msg>> {
    let nodes = match &model.page {
        Page::AppLoading => loading::view().els(),
        Page::About => main_panels(model, page::about::view(model).els().map_msg(page::Msg::About)).els(),
        Page::Dashboard(page) => main_panels(model, page::dashboard::view(page).map_msg(page::Msg::Dashboard)).els(),
        Page::Filesystems(page) => main_panels(
            model,
            page::filesystems::view(&model.records, page, &model.locks, model.auth.get_session())
                .els()
                .map_msg(page::Msg::Filesystems),
        )
        .els(),
        Page::Filesystem(page) => main_panels(
            model,
            page::filesystem::view(
                &model.records,
                page,
                &model.locks,
                model.auth.get_session(),
                model.conf.use_stratagem,
            )
            .els()
            .map_msg(page::Msg::Filesystem),
        )
        .els(),
        Page::ServerDashboard(page) => main_panels(
            model,
            page::server_dashboard::view(&model.records, page)
                .els()
                .map_msg(page::Msg::ServerDashboard),
        )
        .els(),
        Page::TargetDashboard(page) => main_panels(
            model,
            page::target_dashboard::view(&model.records, page)
                .els()
                .map_msg(page::Msg::TargetDashboard),
        )
        .els(),
        Page::FsDashboard(page) => {
            main_panels(model, page::fs_dashboard::view(page).map_msg(page::Msg::FsDashboard)).els()
        }
        Page::Jobstats => main_panels(model, page::jobstats::view(model).els().map_msg(page::Msg::Jobstats)).els(),
        Page::Login(x) => page::login::view(x, model.conf.branding)
            .els()
            .map_msg(|x| page::Msg::Login(Box::new(x)))
            .map_msg(Msg::Page),
        Page::Mgts(x) => main_panels(
            model,
            page::mgts::view(&model.records, x, &model.locks, model.auth.get_session())
                .els()
                .map_msg(page::Msg::Mgts),
        )
        .els(),
        Page::NotFound => page::not_found::view(model).els(),
        Page::OstPools => main_panels(model, page::ostpools::view(model).els().map_msg(page::Msg::OstPools)).els(),
        Page::OstPool(x) => main_panels(model, page::ostpool::view(x).els().map_msg(page::Msg::OstPool)).els(),
        Page::PowerControl => main_panels(
            model,
            page::power_control::view(model).els().map_msg(page::Msg::PowerControl),
        )
        .els(),
        Page::Servers(page) => main_panels(
            model,
            page::servers::view(
                &model.records,
                model.auth.get_session(),
                page,
                &model.locks,
                &model.server_date,
            )
            .els()
            .map_msg(page::Msg::Servers),
        )
        .els(),
        Page::Server(x) => main_panels(
            model,
            page::server::view(
                &model.records,
                x,
                &model.locks,
                model.auth.get_session(),
                &model.server_date,
            )
            .els()
            .map_msg(page::Msg::Server),
        )
        .els(),
        Page::Targets => main_panels(model, page::targets::view(model).els().map_msg(page::Msg::Targets)).els(),
        Page::Target(x) => main_panels(
            model,
            page::target::view(&model.records, x, &model.locks, model.auth.get_session())
                .els()
                .map_msg(page::Msg::Target),
        )
        .els(),
<<<<<<< HEAD
        Page::Users => main_panels(model, page::users::view(&model.records)).els(),
        Page::User(x) => main_panels(model, page::user::view(x)).els(),
        Page::Volumes => main_panels(model, page::volumes::view(model)).els(),
        Page::Volume(x) => main_panels(model, page::volume::view(x)).els(),
        Page::Devices(x) => main_panels(model, page::devices::view(x)).els(),
        Page::Device(x) => main_panels(model, page::device::view(x)).els(),
        Page::DeviceHosts(x) => main_panels(model, page::device_hosts::view(x)).els(),
        Page::DeviceHost(x) => main_panels(model, page::device_host::view(x)).els(),
    }
=======
        Page::Users => main_panels(model, page::users::view(&model.records).els().map_msg(page::Msg::Users)).els(),
        Page::User(x) => main_panels(model, page::user::view(x).els().map_msg(page::Msg::User)).els(),
        Page::Volumes(x) => main_panels(model, page::volumes::view(x).els().map_msg(page::Msg::Volumes)).els(),
        Page::Volume(x) => main_panels(model, page::volume::view(x).els().map_msg(page::Msg::Volume)).els(),
    };

    // command modal is the global singleton, therefore is being showed here
    let modal = command_modal::view(&model.command_modal).map_msg(Msg::CommandModal);
    div![modal, nodes].els()
>>>>>>> 67052c91
}

pub fn asset_path(asset: &str) -> String {
    format!("{}/{}", STATIC_PATH, asset)
}

// ------ ------
// Window Events
// ------ ------

pub fn window_events(model: &Model) -> Vec<EventHandler<Msg>> {
    let mut xs = vec![
        simple_ev(Ev::Click, Msg::WindowClick),
        simple_ev(Ev::Resize, Msg::WindowResize),
    ];

    if model.track_slider {
        xs.push(simple_ev(Ev::MouseUp, Msg::StopSliderTracking));
    }

    xs
}

// ------ ------
//     Start
// ------ ------

#[wasm_bindgen(start)]
pub fn run() {
    log!("Starting app...");

    App::builder(update, view)
        .before_mount(before_mount)
        .after_mount(after_mount)
        .routes(routes)
        .sink(sink)
        .window_events(window_events)
        .build_and_start();

    log!("App started.");
}<|MERGE_RESOLUTION|>--- conflicted
+++ resolved
@@ -293,12 +293,7 @@
     StopSliderTracking,
     ToggleMenu,
     Tree(tree::Msg),
-<<<<<<< HEAD
-    DevicesPage(page::devices::Msg),
-    DeviceHostsPage(page::device_hosts::Msg),
-=======
     Page(page::Msg),
->>>>>>> 67052c91
     UpdatePageTitle,
     WindowClick,
     WindowResize,
@@ -521,55 +516,6 @@
         Msg::HideMenu => {
             model.menu_visibility = Hidden;
         }
-<<<<<<< HEAD
-        Msg::ServersPage(msg) => {
-            if let Page::Servers(page) = &mut model.page {
-                page::servers::update(msg, &model.records, page, &mut orders.proxy(Msg::ServersPage))
-            }
-        }
-        Msg::FilesystemPage(msg) => {
-            if let Page::Filesystem(page) = &mut model.page {
-                page::filesystem::update(msg, &model.records, page, &mut orders.proxy(Msg::FilesystemPage))
-            }
-        }
-        Msg::FilesystemsPage(msg) => {
-            if let Page::Filesystems(page) = &mut model.page {
-                page::filesystems::update(msg, &model.records, page, &mut orders.proxy(Msg::FilesystemsPage))
-            }
-        }
-        Msg::MgtsPage(msg) => {
-            if let Page::Mgts(page) = &mut model.page {
-                page::mgts::update(msg, &model.records, page, &mut orders.proxy(Msg::MgtsPage))
-            }
-        }
-        Msg::DevicesPage(msg) => {
-            if let Page::Devices(page) = &mut model.page {
-                page::devices::update(msg, &model.records, page, &mut orders.proxy(Msg::DevicesPage))
-            }
-        }
-        Msg::DeviceHostsPage(msg) => {
-            if let Page::DeviceHosts(page) = &mut model.page {
-                page::device_hosts::update(msg, &model.records, page, &mut orders.proxy(Msg::DeviceHostsPage))
-            }
-        }
-        Msg::TargetPage(msg) => {
-            if let Page::Target(page) = &mut model.page {
-                page::target::update(msg, &model.records, page, &mut orders.proxy(Msg::TargetPage))
-            }
-        }
-        Msg::DashboardPage(msg) => {
-            if let Page::Dashboard(page) = &mut model.page {
-                page::dashboard::update(msg, page, &mut orders.proxy(Msg::DashboardPage))
-            }
-        }
-        Msg::FsDashboardPage(msg) => {
-            if let Page::FsDashboard(page) = &mut model.page {
-                page::fs_dashboard::update(msg, page, &mut orders.proxy(Msg::FsDashboardPage))
-            }
-        }
-=======
-
->>>>>>> 67052c91
         Msg::StartSliderTracking => {
             model.track_slider = true;
         }
@@ -663,32 +609,6 @@
                 ArcRecord::ActiveAlert(x) => {
                     let msg = x.message.clone();
 
-<<<<<<< HEAD
-                model.activity_health = update_activity_health(&model.records.active_alert);
-                orders.proxy(Msg::Notification).send_msg(notification::generate(
-                    Some(msg),
-                    &old,
-                    &model.activity_health,
-                ));
-            }
-            warp_drive::Record::ContentType(x) => {
-                model.records.content_type.insert(x.id, Arc::new(x));
-            }
-            warp_drive::Record::Device(x) => {
-                let d = Arc::new(x);
-                model.records.device.insert(d.record_id, d.clone());
-
-                orders
-                    .proxy(Msg::DevicesPage)
-                    .send_msg(page::devices::Msg::UpdateDevice(d));
-            }
-            warp_drive::Record::DeviceHost(x) => {
-                model.records.device_host.insert(x.id, Arc::new(x));
-            }
-            warp_drive::Record::Filesystem(x) => {
-                let id = x.id;
-                let fs = Arc::new(x);
-=======
                     model.records.active_alert.insert(x.id, x);
 
                     let old = model.activity_health;
@@ -708,7 +628,6 @@
                             .proxy(Msg::Tree)
                             .send_msg(tree::Msg::Add(warp_drive::RecordId::Filesystem(id)));
                     }
->>>>>>> 67052c91
 
                     orders
                         .proxy(Msg::Page)
@@ -729,19 +648,6 @@
                             .send_msg(tree::Msg::Add(warp_drive::RecordId::Host(id)));
                     };
 
-<<<<<<< HEAD
-                orders
-                    .proxy(Msg::FilesystemsPage)
-                    .send_msg(page::filesystems::Msg::AddFilesystem(fs));
-            }
-            warp_drive::Record::Group(x) => {
-                model.records.group.insert(x.id, Arc::new(x));
-            }
-            warp_drive::Record::Host(x) => {
-                let id = x.id;
-                if model.records.host.insert(x.id, Arc::new(x)).is_none() {
-=======
->>>>>>> 67052c91
                     orders
                         .proxy(Msg::Page)
                         .proxy(page::Msg::Servers)
@@ -848,6 +754,18 @@
                 ArcRecord::PacemakerConfiguration(x) => {
                     model.records.pacemaker_configuration.insert(x.id, x);
                 }
+                ArcRecord::Device(x) => {
+                    let d = Arc::new(x);
+                    model.records.device.insert(d.record_id, d.clone());
+    
+                    orders
+                        .proxy(Msg::DevicesPage)
+                        .send_msg(page::devices::Msg::UpdateDevice(d));
+                }
+                ArcRecord::DeviceHost(x) => {
+                    model.records.device_host.insert(x.id, Arc::new(x));
+                }
+    
             }
         }
         warp_drive::RecordChange::Delete(record_id) => {
@@ -859,19 +777,17 @@
                 | warp_drive::RecordId::Target(_) => {
                     orders.proxy(Msg::Tree).send_msg(tree::Msg::Remove(record_id));
                 }
-<<<<<<< HEAD
                 warp_drive::RecordId::Device(_) => {
                     orders
                         .proxy(Msg::DevicesPage)
                         .send_msg(page::devices::Msg::Remove(record_id));
-=======
+                }
                 warp_drive::RecordId::StratagemConfig(_) => {
                     orders
                         .proxy(Msg::Page)
                         .proxy(page::Msg::Filesystem)
                         .proxy(page::filesystem::Msg::Stratagem)
                         .send_msg(stratagem::Msg::DeleteStratagemConfig);
->>>>>>> 67052c91
                 }
                 _ => {}
             };
@@ -1098,27 +1014,19 @@
                 .map_msg(page::Msg::Target),
         )
         .els(),
-<<<<<<< HEAD
-        Page::Users => main_panels(model, page::users::view(&model.records)).els(),
-        Page::User(x) => main_panels(model, page::user::view(x)).els(),
-        Page::Volumes => main_panels(model, page::volumes::view(model)).els(),
-        Page::Volume(x) => main_panels(model, page::volume::view(x)).els(),
+        Page::Users => main_panels(model, page::users::view(&model.records).els().map_msg(page::Msg::Users)).els(),
+        Page::User(x) => main_panels(model, page::user::view(x).els().map_msg(page::Msg::User)).els(),
+        Page::Volumes(x) => main_panels(model, page::volumes::view(x).els().map_msg(page::Msg::Volumes)).els(),
+        Page::Volume(x) => main_panels(model, page::volume::view(x).els().map_msg(page::Msg::Volume)).els(),
         Page::Devices(x) => main_panels(model, page::devices::view(x)).els(),
         Page::Device(x) => main_panels(model, page::device::view(x)).els(),
         Page::DeviceHosts(x) => main_panels(model, page::device_hosts::view(x)).els(),
         Page::DeviceHost(x) => main_panels(model, page::device_host::view(x)).els(),
-    }
-=======
-        Page::Users => main_panels(model, page::users::view(&model.records).els().map_msg(page::Msg::Users)).els(),
-        Page::User(x) => main_panels(model, page::user::view(x).els().map_msg(page::Msg::User)).els(),
-        Page::Volumes(x) => main_panels(model, page::volumes::view(x).els().map_msg(page::Msg::Volumes)).els(),
-        Page::Volume(x) => main_panels(model, page::volume::view(x).els().map_msg(page::Msg::Volume)).els(),
     };
 
     // command modal is the global singleton, therefore is being showed here
     let modal = command_modal::view(&model.command_modal).map_msg(Msg::CommandModal);
     div![modal, nodes].els()
->>>>>>> 67052c91
 }
 
 pub fn asset_path(asset: &str) -> String {
