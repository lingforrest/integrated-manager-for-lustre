--- conflicted
+++ resolved
@@ -410,20 +410,9 @@
             klasses = kind_map.values()
         for klass in klasses:
             conf_params = get_conf_params([klass])
-<<<<<<< HEAD
-            conf_param_list = []
-            for conf_param in conf_params:
-                conf_param_list.append(
-                                       {'conf_param':conf_param,
-                                        'conf_param_help':all_params[conf_param][2]
-                                       }
-                                      )
-            result.extend(conf_param_list)
-=======
             for conf_param in conf_params:
                 if not result.__contains__(conf_params): 
-                    result.append({'conf_param':conf_param,'value':'','conf_param_help':all_params[conf_param][2]}) 
->>>>>>> 2938fd97
+                    result.append({'conf_param': conf_param, 'value': '', 'conf_param_help': all_params[conf_param][2]}) 
         return result
 
 class Target(AnonymousRequestHandler):
